--- conflicted
+++ resolved
@@ -1,9 +1,5 @@
 # Hiring Assistant Chatbot 🤖
-<<<<<<< HEAD
-
-=======
 Try this project @ [https://aihiringaassistant-cbdxfxfhocfgcfdom4fbe7.streamlit.app/](url)
->>>>>>> 095de2da
 ## 📌 Project Overview
 The **Hiring Assistant Chatbot** is an AI-powered recruitment tool that simplifies the candidate screening process. It interactively gathers candidate details, asks technical and HR-related questions, stores responses in a database, and provides a manager dashboard for evaluation.  
 
@@ -13,15 +9,8 @@
 - Candidate response storage using SQLite.  
 - Manager dashboard for reviewing applicants.  
 
-<<<<<<< HEAD
-![Chatbot Demo](assets/demo-chatbot.png)  
-*Placeholder: Replace with a screenshot of chatbot in action*  
-
----
-=======
 ![Chatbot Demo](/demo/sample.png)  
 
->>>>>>> 095de2da
 
 ## ⚙️ Installation Instructions
 
@@ -61,43 +50,22 @@
 ### 5. Run the Application
 Start the chatbot:
 ```bash
-<<<<<<< HEAD
-python main.py
-```
-
-Launch manager dashboard:
-```bash
-python manager_dashboard.py
-```
-
-![Dashboard Demo](assets/demo-dashboard.png)  
-*Placeholder: Replace with screenshot of dashboard UI*  
-=======
 streamlit run main.py
 ```
 
 ![Dashboard Demo](demo/dashboard.png)  
 
->>>>>>> 095de2da
 
 ---
 
 ## 🚀 Usage Guide
 
 1. **Candidate Side**
-<<<<<<< HEAD
-   - Run `main.py`.  
-=======
->>>>>>> 095de2da
    - The chatbot will introduce itself and ask for personal details.  
    - It will generate **technical and HR questions** dynamically.  
    - All answers are logged into the database.  
 
 2. **Manager Side**
-<<<<<<< HEAD
-   - Run `manager_dashboard.py`.  
-=======
->>>>>>> 095de2da
    - View candidate responses, filter by skill/experience, and analyze interview results.  
    - Use exported reports for hiring decisions.  
 
@@ -107,10 +75,6 @@
 
 ### 📂 Core Files
 - **`main.py`** – Entry point for candidate-chatbot interaction.  
-<<<<<<< HEAD
-- **`manager_dashboard.py`** – Dashboard interface for managers.  
-=======
->>>>>>> 095de2da
 - **`analysis_engine.py`** – Analysis of candidate answers.  
 - **`db_manager.py`** – SQLite database utilities.  
 - **`prompts.py`** – Prompt templates for candidate conversations.  
@@ -120,21 +84,9 @@
 ### 🧰 Libraries & Tools
 - **LangChain** – LLM orchestration and prompt handling.  
 - **SQLite3** – Lightweight relational database.  
-<<<<<<< HEAD
-- **FastAPI / Streamlit (optional)** – For serving and dashboards.  
-- **Python Standard Libraries** – `os`, `pathlib`, etc.  
-
-### 🏗️ Architecture
-```
-Candidate ↔ Chatbot (main.py) ↔ Prompt Engine (prompts.py) 
-          ↔ Analysis (analysis_engine.py) ↔ Database (db_manager.py) 
-          ↔ Manager Dashboard (manager_dashboard.py)
-```
-=======
 - **Streamlit** – For serving and dashboards.  
 - **Groq could Model** – openai/gpt-oss-20b.
 
->>>>>>> 095de2da
 
 ---
 
@@ -171,17 +123,8 @@
 - ATS integration (export to HR platforms).  
 - Deploy as a SaaS web application.  
 
-<<<<<<< HEAD
----
-
-## 📜 License
-This project is licensed under the **MIT License**.  
-
----
-=======
 
 
->>>>>>> 095de2da
 
 ## 🙌 Acknowledgements
 Thanks to open-source tools like **LangChain**, **SQLite**, and the Python ecosystem for making this project possible.  